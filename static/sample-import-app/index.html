--- conflicted
+++ resolved
@@ -505,31 +505,29 @@
                         }
                     });
                     requestBody = { inputFormat, inputSource, storageDetail, input };
-<<<<<<< HEAD
                     $('#request-json pre').text( JSON.stringify(requestBody, null, "\t") );
                 }
 
                 function generateCurlCommand() {
                     // `curl options url(s)`
                     var command = ["curl"];
-                    var data = `-d '${JSON.stringify(requestBody)}'`;
                     var options = [
                         "-X POST",
                         "-H 'Content-Type: application/json'",
                         "-H 'Accept: application/fhir+json'",
                         "-H 'Prefer: respond-async'",
                     ];
+                    var data = `-d '${JSON.stringify(requestBody, null, 4)}'`;
                     command.push(options.join(" "));
                     command.push(data);
-                    command.push("'https://example.net/fhirserver" + uploadUrl + "'");
-                    $("#request-curl pre").text( command.join(" ") );
-                }
-
+                    command.push("https://example.net/fhirserver");
+                    return command.join(" ");
+                }
 
                 function updateRequests() {
+                    // straighten this out
                     generateRequestJSON();
                     generateCurlCommand();
-=======
                     $('#request-http pre').text(
                         "POST /\n" +
                         "Host: r4.smarthealthit.org\n" +
@@ -544,26 +542,16 @@
                         "--header 'Content-Type: application/json'\\\n" +
                         "--data '" + JSON.stringify(requestBody, null, 4) + "'"
                     );
->>>>>>> 0ca6a395
                 }
 
                 formInputFiles.on('click', 'button.btn-remove', function(event) {
                     $(event.target).closest(".import-file").remove();
-<<<<<<< HEAD
                     updateRequests();
-                    synchronizeButtons();
-                })
-
-                $("form").on('change', updateRequests );
-=======
                     generateCodes();
                     synchronizeButtons();
-                })
-
-                
+                })                
 
                 $("form").on('change', generateCodes);
->>>>>>> 0ca6a395
 
                 $("#append-button").on('click', appendRow);
 
